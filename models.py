--- conflicted
+++ resolved
@@ -1,80 +1,23 @@
-from enum import Enum
 from sqlite3 import Row
-from typing import Any, Optional, Type
+from typing import Optional
 
 from fastapi.param_functions import Query
-from pydantic import BaseModel, ValidationError
-
-
-class Operator(Enum):
-    GT = "gt"
-    LT = "lt"
-    EQ = "eq"
-    NE = "ne"
-    INCLUDE = "in"
-    EXCLUDE = "ex"
-
-    @property
-    def as_sql(self):
-        if self == Operator.EQ:
-            return "="
-        elif self == Operator.NE:
-            return "!="
-        elif self == Operator.INCLUDE:
-            return "IN"
-        elif self == Operator.EXCLUDE:
-            return "NOT IN"
-        elif self == Operator.GT:
-            return ">"
-        elif self == Operator.LT:
-            return "<"
-        else:
-            raise ValueError('Unknown')
+from pydantic import BaseModel
 
 from lnbits.db import FilterModel
-
-
-class Operator(Enum):
-    GT = "gt"
-    LT = "lt"
-    EQ = "eq"
-    NE = "ne"
-    INCLUDE = "in"
-    EXCLUDE = "ex"
-
-    @property
-    def as_sql(self):
-        if self == Operator.EQ:
-            return "="
-        elif self == Operator.NE:
-            return "!="
-        elif self == Operator.INCLUDE:
-            return "IN"
-        elif self == Operator.EXCLUDE:
-            return "NOT IN"
-        elif self == Operator.GT:
-            return ">"
-        elif self == Operator.LT:
-            return "<"
-        else:
-            raise ValueError('Unknown')
 
 
 class CreateUserData(BaseModel):
     user_name: str = Query(..., description="Name of the user")
     wallet_name: str = Query(..., description="Name of the user")
-    #admin_id: str = Query(..., description="Id of the user which will administer this new user")
     email: str = Query("")
     password: str = Query("")
     extra: Optional[dict[str, str]] = Query(default=None)
-<<<<<<< HEAD
 
 
 class UpdateUserData(BaseModel):
     user_name: Optional[str] = Query(default=None, description="Name of the user")
     extra: Optional[dict[str, str]] = Query(default=None, description='Partial update for extra field')
-=======
->>>>>>> 0572c3ca
 
 
 class CreateUserWallet(BaseModel):
@@ -92,11 +35,7 @@
     extra: Optional[dict[str, str]]
 
 
-<<<<<<< HEAD
 class UserFilters(FilterModel):
-=======
-class UserFilters(BaseModel):
->>>>>>> 0572c3ca
     id: str
     name: str
     email: Optional[str] = None
